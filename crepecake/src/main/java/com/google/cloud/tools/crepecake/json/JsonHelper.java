/*
 * Copyright 2017 Google Inc.
 *
 * Licensed under the Apache License, Version 2.0 (the "License"); you may not
 * use this file except in compliance with the License. You may obtain a copy of
 * the License at
 *
 *      http://www.apache.org/licenses/LICENSE-2.0
 *
 * Unless required by applicable law or agreed to in writing, software
 * distributed under the License is distributed on an "AS IS" BASIS, WITHOUT
 * WARRANTIES OR CONDITIONS OF ANY KIND, either express or implied. See the
 * License for the specific language governing permissions and limitations under
 * the License.
 */

package com.google.cloud.tools.crepecake.json;

import com.fasterxml.jackson.databind.ObjectMapper;
<<<<<<< HEAD
import com.google.api.client.json.JsonObjectParser;
import com.google.api.client.json.jackson2.JacksonFactory;
=======
import com.google.cloud.tools.crepecake.blob.Blob;
import com.google.cloud.tools.crepecake.blob.Blobs;
>>>>>>> af124ed0
import java.io.File;
import java.io.IOException;
import java.io.OutputStream;

// TODO: Add JsonFactory for HTTP response parsing.
/**
 * Helper class for serializing and deserializing JSON.
 *
 * <p>The interface uses Jackson as the JSON parser. Some useful annotations to include on classes
 * used as json for JSON are:
 *
 * <p>{@code @JsonInclude(JsonInclude.Include.NON_NULL)}
 *
 * <ul>
 *   <li> Does not serialize fields that are {@code null}.
 * </ul>
 *
 * {@code @JsonAutoDetect(fieldVisibility = JsonAutoDetect.Visibility.ANY)}
 *
 * <ul>
 *   <li> Fields that are private are also accessible for serialization/deserialization.
 * </ul>
 *
 * @see <a href="https://github.com/FasterXML/jackson">https://github.com/FasterXML/jackson</a>
 */
public abstract class JsonHelper {

  private static final ObjectMapper OBJECT_MAPPER = new ObjectMapper();
  private static final JsonObjectParser JSON_OBJECT_PARSER =
      new JsonObjectParser(new JacksonFactory());

  /**
   * Deserializes a JSON file via a JSON object template.
   *
   * @param jsonFile a file containing a JSON string
   * @param templateClass the template to deserialize the string to
   * @return the template filled with the values parsed from {@param jsonFile}
   * @throws IOException if an error occurred during reading the file or parsing the JSON
   */
  public static <T extends JsonTemplate> T readJsonFromFile(File jsonFile, Class<T> templateClass)
      throws IOException {
    return OBJECT_MAPPER.readValue(jsonFile, templateClass);
  }

  /**
   * Serializes a JSON object into a JSON string.
   *
   * @param outputStream the {@link OutputStream} to write to
   * @param source the JSON object to serialize
   */
  public static void writeJson(OutputStream outputStream, JsonTemplate source) throws IOException {
    OBJECT_MAPPER.writeValue(outputStream, source);
  }

  /** Deserializes a JSON object from a JSON string. */
  public static <T extends JsonTemplate> T readJson(String jsonString, Class<T> templateClass)
      throws IOException {
    return OBJECT_MAPPER.readValue(jsonString, templateClass);
  }

  public static JsonObjectParser getJsonObjectParser() {
    return JSON_OBJECT_PARSER;
  }

  /** Convert a {@link JsonTemplate} to a {@link Blob} of the JSON string. */
  public static Blob toBlob(JsonTemplate template) throws IOException {
    return Blobs.from(outputStream -> writeJson(outputStream, template));
  }
}<|MERGE_RESOLUTION|>--- conflicted
+++ resolved
@@ -17,13 +17,8 @@
 package com.google.cloud.tools.crepecake.json;
 
 import com.fasterxml.jackson.databind.ObjectMapper;
-<<<<<<< HEAD
-import com.google.api.client.json.JsonObjectParser;
-import com.google.api.client.json.jackson2.JacksonFactory;
-=======
 import com.google.cloud.tools.crepecake.blob.Blob;
 import com.google.cloud.tools.crepecake.blob.Blobs;
->>>>>>> af124ed0
 import java.io.File;
 import java.io.IOException;
 import java.io.OutputStream;
@@ -52,8 +47,6 @@
 public abstract class JsonHelper {
 
   private static final ObjectMapper OBJECT_MAPPER = new ObjectMapper();
-  private static final JsonObjectParser JSON_OBJECT_PARSER =
-      new JsonObjectParser(new JacksonFactory());
 
   /**
    * Deserializes a JSON file via a JSON object template.
@@ -84,10 +77,6 @@
     return OBJECT_MAPPER.readValue(jsonString, templateClass);
   }
 
-  public static JsonObjectParser getJsonObjectParser() {
-    return JSON_OBJECT_PARSER;
-  }
-
   /** Convert a {@link JsonTemplate} to a {@link Blob} of the JSON string. */
   public static Blob toBlob(JsonTemplate template) throws IOException {
     return Blobs.from(outputStream -> writeJson(outputStream, template));
