--- conflicted
+++ resolved
@@ -85,7 +85,7 @@
   }
 
   // TODO: Add comment.
-  public CachedLayer getUpToDateLayerBySourceFiles(Set<Path> sourceFiles)
+  public CachedLayer getUpToDateLayerBySourceFiles(List<Path> sourceFiles)
       throws IOException, CacheMetadataCorruptedException {
     // Grabs all the layers that have matching source files.
     ImageLayers<CachedLayerWithMetadata> cachedLayersWithSourceFiles =
@@ -123,12 +123,8 @@
    * @return true if no cached layer exists that are up-to-date with the source files; false
    *     otherwise.
    */
-<<<<<<< HEAD
   @Deprecated
-  public boolean areSourceFilesModified(Set<Path> sourceFiles)
-=======
   public boolean areSourceFilesModified(List<Path> sourceFiles)
->>>>>>> 57f32dea
       throws IOException, CacheMetadataCorruptedException {
     // Grabs all the layers that have matching source files.
     ImageLayers<CachedLayerWithMetadata> cachedLayersWithSourceFiles =
