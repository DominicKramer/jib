/*
 * Copyright 2018 Google Inc.
 *
 * Licensed under the Apache License, Version 2.0 (the "License"); you may not
 * use this file except in compliance with the License. You may obtain a copy of
 * the License at
 *
 *      http://www.apache.org/licenses/LICENSE-2.0
 *
 * Unless required by applicable law or agreed to in writing, software
 * distributed under the License is distributed on an "AS IS" BASIS, WITHOUT
 * WARRANTIES OR CONDITIONS OF ANY KIND, either express or implied. See the
 * License for the specific language governing permissions and limitations under
 * the License.
 */

package com.google.cloud.tools.jib.maven;

import com.google.api.client.http.HttpStatusCodes;
import com.google.cloud.tools.jib.builder.BuildConfiguration;
import com.google.cloud.tools.jib.builder.BuildImageSteps;
import com.google.cloud.tools.jib.builder.BuildLogger;
import com.google.cloud.tools.jib.builder.SourceFilesConfiguration;
import com.google.cloud.tools.jib.cache.CacheMetadataCorruptedException;
import com.google.cloud.tools.jib.image.DuplicateLayerException;
import com.google.cloud.tools.jib.image.LayerCountMismatchException;
import com.google.cloud.tools.jib.image.LayerPropertyNotFoundException;
import com.google.cloud.tools.jib.registry.NonexistentDockerCredentialHelperException;
import com.google.cloud.tools.jib.registry.NonexistentServerUrlDockerCredentialHelperException;
import com.google.cloud.tools.jib.registry.RegistryAuthenticationFailedException;
import com.google.cloud.tools.jib.registry.RegistryException;
import com.google.cloud.tools.jib.registry.RegistryUnauthorizedException;
import java.io.IOException;
import java.nio.file.Files;
import java.nio.file.Path;
import java.nio.file.Paths;
import java.util.List;
import java.util.Map;
import javax.annotation.Nullable;
import org.apache.maven.model.Plugin;
import org.apache.maven.plugin.AbstractMojo;
import org.apache.maven.plugin.MojoExecutionException;
import org.apache.maven.plugin.MojoFailureException;
import org.apache.maven.plugins.annotations.Mojo;
import org.apache.maven.plugins.annotations.Parameter;
import org.apache.maven.plugins.annotations.ResolutionScope;
import org.apache.maven.project.MavenProject;
import org.codehaus.plexus.util.xml.Xpp3Dom;

/** Builds a container image. */
@Mojo(name = "build", requiresDependencyResolution = ResolutionScope.RUNTIME_PLUS_SYSTEM)
public class BuildImageMojo extends AbstractMojo {

  /** Directory name for the cache. The directory will be relative to the build output directory. */
  private static final String CACHE_DIRECTORY_NAME = "jib-cache";

  @Parameter(defaultValue = "${project}", readonly = true)
  private MavenProject project;

  // TODO: Replace the separate base image parameters with this.
  @Parameter(defaultValue = "gcr.io/distroless/java", required = true)
  private String from;

<<<<<<< HEAD
  // TODO: Remove these in favor of "from".
=======
>>>>>>> efac00c2
  @Parameter(defaultValue = "gcr.io", required = true)
  private String baseImageRegistry;

  @Parameter(defaultValue = "distroless/java", required = true)
  private String baseImageRepository;

  @Parameter(defaultValue = "latest", required = true)
  private String baseImageTag;

  @Parameter(required = true)
  private String registry;

  @Parameter(required = true)
  private String repository;

  @Parameter(defaultValue = "latest", required = true)
  private String tag;

  @Parameter private String credentialHelperName;

  @Parameter private List<String> jvmFlags;

  @Parameter private Map<String, String> environment;

  @Parameter private String mainClass;

  @Override
  public void execute() throws MojoExecutionException {
    if (mainClass == null) {
      Plugin mavenJarPlugin = project.getPlugin("org.apache.maven.plugins:maven-jar-plugin");
      if (mavenJarPlugin != null) {
        mainClass = getMainClassFromMavenJarPlugin(mavenJarPlugin);
        if (mainClass == null) {
          throw new MojoExceptionBuilder(
                  new MojoFailureException(
                      "Could not find main class specified in maven-jar-plugin"))
              .suggest("add a `mainClass` configuration to jib-maven-plugin")
              .build();
        }

        getLog().info("Using main class from maven-jar-plugin: " + mainClass);
      }
    }

    SourceFilesConfiguration sourceFilesConfiguration = getSourceFilesConfiguration();

    BuildConfiguration buildConfiguration =
        BuildConfiguration.builder()
<<<<<<< HEAD
            .setBuildLogger(
                new BuildLogger() {
                  @Override
                  public void debug(CharSequence charSequence) {
                    getLog().debug(charSequence);
                  }

                  @Override
                  public void info(CharSequence charSequence) {
                    getLog().info(charSequence);
                  }

                  @Override
                  public void warn(CharSequence charSequence) {
                    getLog().warn(charSequence);
                  }

                  @Override
                  public void error(CharSequence charSequence) {
                    getLog().error(charSequence);
                  }
                })
=======
>>>>>>> efac00c2
            .setBaseImageServerUrl(baseImageRegistry)
            .setBaseImageName(baseImageRepository)
            .setBaseImageTag(baseImageTag)
            .setTargetServerUrl(registry)
            .setTargetImageName(repository)
            .setTargetTag(tag)
            .setCredentialHelperName(credentialHelperName)
            .setMainClass(mainClass)
            .setJvmFlags(jvmFlags)
            .setEnvironment(environment)
            .build();

    Path cacheDirectory = Paths.get(project.getBuild().getDirectory(), CACHE_DIRECTORY_NAME);
    if (!Files.exists(cacheDirectory)) {
      try {
        Files.createDirectory(cacheDirectory);

      } catch (IOException ex) {
        throw new MojoExecutionException("Could not create cache directory: " + cacheDirectory, ex);
      }
    }

    try {
      BuildImageSteps buildImageSteps =
          new BuildImageSteps(buildConfiguration, sourceFilesConfiguration, cacheDirectory);
      buildImageSteps.runAsync();

    } catch (RegistryUnauthorizedException ex) {
      handleRegistryUnauthorizedException(ex);

    } catch (IOException
        | RegistryException
        | CacheMetadataCorruptedException
        | DuplicateLayerException
        | LayerPropertyNotFoundException
        | LayerCountMismatchException
        | NonexistentDockerCredentialHelperException
        | RegistryAuthenticationFailedException
        | NonexistentServerUrlDockerCredentialHelperException ex) {
      // TODO: Add more suggestions for various build failures.
      throw new MojoExceptionBuilder(ex).build();

    } catch (Exception ex) {
      throw new MojoExceptionBuilder(ex).suggest("WTF").build();
    }
  }

  private SourceFilesConfiguration getSourceFilesConfiguration() throws MojoExecutionException {
    try {
      SourceFilesConfiguration sourceFilesConfiguration =
          new MavenSourceFilesConfiguration(project);

      // Logs the different source files used.
      getLog().info("Dependencies:");
      sourceFilesConfiguration
          .getDependenciesFiles()
          .forEach(dependencyFile -> getLog().info("Dependency: " + dependencyFile));

      getLog().info("Resources:");
      sourceFilesConfiguration
          .getResourcesFiles()
          .forEach(resourceFile -> getLog().info("Resource: " + resourceFile));

      getLog().info("Classes:");
      sourceFilesConfiguration
          .getClassesFiles()
          .forEach(classesFile -> getLog().info("Class: " + classesFile));

      return sourceFilesConfiguration;

    } catch (IOException ex) {
      throw new MojoExecutionException("Obtaining project build output files failed", ex);
    }
  }

<<<<<<< HEAD
  @Nullable
  private String getMainClassFromMavenJarPlugin(Plugin mavenJarPlugin) {
    Xpp3Dom jarConfiguration = (Xpp3Dom) mavenJarPlugin.getConfiguration();
    if (jarConfiguration == null) {
      return null;
    }
    Xpp3Dom archiveObject = jarConfiguration.getChild("archive");
    if (archiveObject == null) {
      return null;
    }
    Xpp3Dom manifestObject = archiveObject.getChild("manifest");
    if (manifestObject == null) {
      return null;
    }
    Xpp3Dom mainClassObject = manifestObject.getChild("mainClass");
    if (mainClassObject == null) {
      return null;
    }
    return mainClassObject.getValue();
=======
  private void handleRegistryUnauthorizedException(RegistryUnauthorizedException ex)
      throws MojoExecutionException {
    MojoExceptionBuilder mojoExceptionBuilder = new MojoExceptionBuilder(ex);

    if (ex.getHttpResponseException().getStatusCode() == HttpStatusCodes.STATUS_CODE_FORBIDDEN) {
      // No permissions to push to target image.
      String targetImage = registry + "/" + repository + ":" + tag;
      mojoExceptionBuilder.suggest("make sure your have permission to push to " + targetImage);

    } else if (credentialHelperName == null) {
      // Credential helper not defined.
      mojoExceptionBuilder.suggest("set the configuration 'credentialHelperName'");

    } else {
      // Credential helper probably was not configured correctly or did not have the necessary
      // credentials.
      mojoExceptionBuilder.suggest("make sure your credential helper is set up correctly");
    }

    throw mojoExceptionBuilder.build();
>>>>>>> efac00c2
  }
}<|MERGE_RESOLUTION|>--- conflicted
+++ resolved
@@ -61,10 +61,7 @@
   @Parameter(defaultValue = "gcr.io/distroless/java", required = true)
   private String from;
 
-<<<<<<< HEAD
   // TODO: Remove these in favor of "from".
-=======
->>>>>>> efac00c2
   @Parameter(defaultValue = "gcr.io", required = true)
   private String baseImageRegistry;
 
@@ -113,7 +110,6 @@
 
     BuildConfiguration buildConfiguration =
         BuildConfiguration.builder()
-<<<<<<< HEAD
             .setBuildLogger(
                 new BuildLogger() {
                   @Override
@@ -136,8 +132,6 @@
                     getLog().error(charSequence);
                   }
                 })
-=======
->>>>>>> efac00c2
             .setBaseImageServerUrl(baseImageRegistry)
             .setBaseImageName(baseImageRepository)
             .setBaseImageTag(baseImageTag)
@@ -213,7 +207,6 @@
     }
   }
 
-<<<<<<< HEAD
   @Nullable
   private String getMainClassFromMavenJarPlugin(Plugin mavenJarPlugin) {
     Xpp3Dom jarConfiguration = (Xpp3Dom) mavenJarPlugin.getConfiguration();
@@ -233,7 +226,8 @@
       return null;
     }
     return mainClassObject.getValue();
-=======
+  }
+
   private void handleRegistryUnauthorizedException(RegistryUnauthorizedException ex)
       throws MojoExecutionException {
     MojoExceptionBuilder mojoExceptionBuilder = new MojoExceptionBuilder(ex);
@@ -254,6 +248,5 @@
     }
 
     throw mojoExceptionBuilder.build();
->>>>>>> efac00c2
   }
 }