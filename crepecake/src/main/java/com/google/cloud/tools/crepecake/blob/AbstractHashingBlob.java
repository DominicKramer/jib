/*
 * Copyright 2017 Google Inc.
 *
 * Licensed under the Apache License, Version 2.0 (the "License"); you may not
 * use this file except in compliance with the License. You may obtain a copy of
 * the License at
 *
 *      http://www.apache.org/licenses/LICENSE-2.0
 *
 * Unless required by applicable law or agreed to in writing, software
 * distributed under the License is distributed on an "AS IS" BASIS, WITHOUT
 * WARRANTIES OR CONDITIONS OF ANY KIND, either express or implied. See the
 * License for the specific language governing permissions and limitations under
 * the License.
 */

package com.google.cloud.tools.crepecake.blob;

import com.google.cloud.tools.crepecake.hash.CountingDigestOutputStream;
import java.io.IOException;
import java.io.OutputStream;
import java.security.DigestException;

/** Abstract parent for {@link Blob}s that hash the BLOB when written out. */
abstract class AbstractHashingBlob implements Blob {

  /**
   * Writes to a {@link CountingDigestOutputStream}.
   *
   * @param outputStream the {@link CountingDigestOutputStream} to write to
   */
  abstract void writeToWithHashing(CountingDigestOutputStream outputStream) throws IOException;

  @Override
  public final BlobDescriptor writeTo(OutputStream outputStream) throws IOException {
    CountingDigestOutputStream hashingOutputStream = new CountingDigestOutputStream(outputStream);

    writeToWithHashing(hashingOutputStream);
    hashingOutputStream.flush();

    try {
      return hashingOutputStream.toBlobDescriptor();
    } catch (DigestException ex) {
<<<<<<< HEAD
      throw new IOException("BLOB hashing failed: " + ex.getMessage());
=======
      throw new IOException("BLOB hashing failed: " + ex.getMessage(), ex);
>>>>>>> 665efe1c
    }
  }
}<|MERGE_RESOLUTION|>--- conflicted
+++ resolved
@@ -41,11 +41,7 @@
     try {
       return hashingOutputStream.toBlobDescriptor();
     } catch (DigestException ex) {
-<<<<<<< HEAD
-      throw new IOException("BLOB hashing failed: " + ex.getMessage());
-=======
       throw new IOException("BLOB hashing failed: " + ex.getMessage(), ex);
->>>>>>> 665efe1c
     }
   }
 }