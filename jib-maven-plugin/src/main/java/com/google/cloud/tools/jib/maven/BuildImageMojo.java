/*
 * Copyright 2018 Google LLC.
 *
 * Licensed under the Apache License, Version 2.0 (the "License"); you may not
 * use this file except in compliance with the License. You may obtain a copy of
 * the License at
 *
 *      http://www.apache.org/licenses/LICENSE-2.0
 *
 * Unless required by applicable law or agreed to in writing, software
 * distributed under the License is distributed on an "AS IS" BASIS, WITHOUT
 * WARRANTIES OR CONDITIONS OF ANY KIND, either express or implied. See the
 * License for the specific language governing permissions and limitations under
 * the License.
 */

package com.google.cloud.tools.jib.maven;

import com.google.cloud.tools.jib.api.Containerizer;
import com.google.cloud.tools.jib.api.JibContainerBuilder;
import com.google.cloud.tools.jib.api.RegistryImage;
import com.google.cloud.tools.jib.configuration.CacheDirectoryCreationException;
import com.google.cloud.tools.jib.configuration.credentials.Credential;
import com.google.cloud.tools.jib.event.DefaultEventDispatcher;
import com.google.cloud.tools.jib.event.EventDispatcher;
import com.google.cloud.tools.jib.filesystem.AbsoluteUnixPath;
import com.google.cloud.tools.jib.frontend.CredentialRetrieverFactory;
import com.google.cloud.tools.jib.image.ImageFormat;
import com.google.cloud.tools.jib.image.ImageReference;
import com.google.cloud.tools.jib.plugins.common.BuildStepsExecutionException;
import com.google.cloud.tools.jib.plugins.common.BuildStepsRunner;
import com.google.cloud.tools.jib.plugins.common.ConfigurationPropertyValidator;
import com.google.cloud.tools.jib.plugins.common.DefaultCredentialRetrievers;
import com.google.cloud.tools.jib.plugins.common.HelpfulSuggestions;
import com.google.cloud.tools.jib.plugins.common.PropertyNames;
import com.google.common.annotations.VisibleForTesting;
import com.google.common.base.Strings;
import java.io.FileNotFoundException;
import java.io.IOException;
import java.nio.file.Path;
import java.nio.file.Paths;
import java.util.Arrays;
import java.util.Optional;
import org.apache.maven.plugin.MojoExecutionException;
import org.apache.maven.plugin.MojoFailureException;
import org.apache.maven.plugins.annotations.Mojo;
import org.apache.maven.plugins.annotations.ResolutionScope;

/** Builds a container image. */
@Mojo(
    name = BuildImageMojo.GOAL_NAME,
    requiresDependencyResolution = ResolutionScope.RUNTIME_PLUS_SYSTEM)
public class BuildImageMojo extends JibPluginConfiguration {

  @VisibleForTesting static final String GOAL_NAME = "build";

  private static final String HELPFUL_SUGGESTIONS_PREFIX = "Build image failed";

  @Override
  public void execute() throws MojoExecutionException, MojoFailureException {
    if (isSkipped()) {
      getLog().info("Skipping containerization because jib-maven-plugin: skip = true");
      return;
    }
    if ("pom".equals(getProject().getPackaging())) {
      getLog().info("Skipping containerization because packaging is 'pom'...");
      return;
    }

    // Validates 'format'.
    if (Arrays.stream(ImageFormat.values()).noneMatch(value -> value.name().equals(getFormat()))) {
      throw new MojoFailureException(
          "<format> parameter is configured with value '"
              + getFormat()
              + "', but the only valid configuration options are '"
              + ImageFormat.Docker
              + "' and '"
              + ImageFormat.OCI
              + "'.");
    }

    // Parses 'to' into image reference.
    if (Strings.isNullOrEmpty(getTargetImage())) {
      throw new MojoFailureException(
          HelpfulSuggestions.forToNotConfigured(
              "Missing target image parameter",
              "<to><image>",
              "pom.xml",
              "mvn compile jib:build -Dimage=<your image name>"));
    }

    AbsoluteUnixPath appRoot = PluginConfigurationProcessor.getAppRootChecked(this);
    MavenProjectProperties mavenProjectProperties =
<<<<<<< HEAD
        MavenProjectProperties.getForProject(getProject(), getLog(), getExtraDirectory(), appRoot);
    Path buildOutput = Paths.get(getProject().getBuild().getDirectory());
=======
        MavenProjectProperties.getForProject(
            getProject(),
            getLog(),
            PluginConfigurationProcessor.getExtraDirectoryPath(this),
            PluginConfigurationProcessor.convertPermissionsList(getExtraDirectoryPermissions()),
            appRoot);
>>>>>>> 75d310fa

    PluginConfigurationProcessor pluginConfigurationProcessor =
        PluginConfigurationProcessor.processCommonConfiguration(
            getLog(), this, mavenProjectProperties);

    ImageReference targetImageReference =
        PluginConfigurationProcessor.parseImageReference(getTargetImage(), "to");

    EventDispatcher eventDispatcher =
        new DefaultEventDispatcher(mavenProjectProperties.getEventHandlers());
    DefaultCredentialRetrievers defaultCredentialRetrievers =
        DefaultCredentialRetrievers.init(
            CredentialRetrieverFactory.forImage(targetImageReference, eventDispatcher));
    Optional<Credential> optionalToCredential =
        ConfigurationPropertyValidator.getImageCredential(
            eventDispatcher,
            PropertyNames.TO_AUTH_USERNAME,
            PropertyNames.TO_AUTH_PASSWORD,
            getTargetImageAuth());
    if (optionalToCredential.isPresent()) {
      defaultCredentialRetrievers.setKnownCredential(
          optionalToCredential.get(), "jib-maven-plugin <to><auth> configuration");
    } else {
      optionalToCredential =
          pluginConfigurationProcessor
              .getMavenSettingsServerCredentials()
              .retrieve(targetImageReference.getRegistry());
      optionalToCredential.ifPresent(
          toCredential ->
              defaultCredentialRetrievers.setInferredCredential(
                  toCredential, MavenSettingsServerCredentials.CREDENTIAL_SOURCE));
    }
    defaultCredentialRetrievers.setCredentialHelper(getTargetImageCredentialHelperName());

    RegistryImage targetImage = RegistryImage.named(targetImageReference);
    try {
      defaultCredentialRetrievers.asList().forEach(targetImage::addCredentialRetriever);
    } catch (FileNotFoundException ex) {
      throw new MojoExecutionException(ex.getMessage(), ex);
    }

    JibContainerBuilder jibContainerBuilder =
        pluginConfigurationProcessor
            .getJibContainerBuilder()
            // Only uses possibly non-Docker formats for build to registry.
            .setFormat(ImageFormat.valueOf(getFormat()));

    Containerizer containerizer = Containerizer.to(targetImage);
    PluginConfigurationProcessor.configureContainerizer(
        containerizer, this, mavenProjectProperties);

    HelpfulSuggestions helpfulSuggestions =
        new MavenHelpfulSuggestionsBuilder(HELPFUL_SUGGESTIONS_PREFIX, this)
            .setBaseImageReference(pluginConfigurationProcessor.getBaseImageReference())
            .setBaseImageHasConfiguredCredentials(
                pluginConfigurationProcessor.isBaseImageCredentialPresent())
            .setTargetImageReference(targetImageReference)
            .setTargetImageHasConfiguredCredentials(optionalToCredential.isPresent())
            .build();

    try {
      BuildStepsRunner.forBuildImage(targetImageReference, getTargetImageAdditionalTags())
          .writeImageDigest(buildOutput.resolve("jib-image.digest"))
          .build(
              jibContainerBuilder,
              containerizer,
              eventDispatcher,
              mavenProjectProperties.getJavaLayerConfigurations().getLayerConfigurations(),
              helpfulSuggestions);
      getLog().info("");

    } catch (IOException | CacheDirectoryCreationException ex) {
      throw new MojoExecutionException(ex.getMessage(), ex);

    } catch (BuildStepsExecutionException ex) {
      throw new MojoExecutionException(ex.getMessage(), ex.getCause());
    }
  }
}<|MERGE_RESOLUTION|>--- conflicted
+++ resolved
@@ -91,17 +91,13 @@
 
     AbsoluteUnixPath appRoot = PluginConfigurationProcessor.getAppRootChecked(this);
     MavenProjectProperties mavenProjectProperties =
-<<<<<<< HEAD
-        MavenProjectProperties.getForProject(getProject(), getLog(), getExtraDirectory(), appRoot);
-    Path buildOutput = Paths.get(getProject().getBuild().getDirectory());
-=======
         MavenProjectProperties.getForProject(
             getProject(),
             getLog(),
             PluginConfigurationProcessor.getExtraDirectoryPath(this),
             PluginConfigurationProcessor.convertPermissionsList(getExtraDirectoryPermissions()),
             appRoot);
->>>>>>> 75d310fa
+    Path buildOutput = Paths.get(getProject().getBuild().getDirectory());
 
     PluginConfigurationProcessor pluginConfigurationProcessor =
         PluginConfigurationProcessor.processCommonConfiguration(
