--- conflicted
+++ resolved
@@ -100,16 +100,12 @@
     AbsoluteUnixPath appRoot = PluginConfigurationProcessor.getAppRootChecked(jibExtension);
     GradleProjectProperties gradleProjectProperties =
         GradleProjectProperties.getForProject(
-<<<<<<< HEAD
-            getProject(), getLogger(), jibExtension.getExtraDirectoryPath(), appRoot);
-    Path buildOutput = getProject().getBuildDir().toPath();
-=======
             getProject(),
             getLogger(),
             jibExtension.getExtraDirectory().getPath(),
             jibExtension.getExtraDirectory().getPermissions(),
             appRoot);
->>>>>>> 792c5c06
+    Path buildOutput = getProject().getBuildDir().toPath();
 
     GradleHelpfulSuggestionsBuilder gradleHelpfulSuggestionsBuilder =
         new GradleHelpfulSuggestionsBuilder(HELPFUL_SUGGESTIONS_PREFIX, jibExtension);
