--- conflicted
+++ resolved
@@ -42,13 +42,12 @@
 
   @Mock private Response mockResponse;
 
-<<<<<<< HEAD
-=======
-  private final ManifestPuller testManifestPuller =
-      new ManifestPuller(
-          new RegistryEndpointProperties("someServerUrl", "someImageName"), "test-image-tag");
+  private final RegistryEndpointProperties fakeRegistryEndpointProperties =
+      new RegistryEndpointProperties("someServerUrl", "someImageName");
+  private final ManifestPuller<ManifestTemplate> testManifestPuller =
+      new ManifestPuller<>(
+          fakeRegistryEndpointProperties, "test-image-tag", ManifestTemplate.class);
 
->>>>>>> 34cf853d
   @Test
   public void testHandleResponse_v21()
       throws URISyntaxException, IOException, UnknownManifestFormatException {
@@ -56,7 +55,8 @@
 
     Mockito.when(mockResponse.getBody()).thenReturn(Blobs.from(v21ManifestFile));
     ManifestTemplate manifestTemplate =
-        new ManifestPuller<>("test-image-tag", V21ManifestTemplate.class)
+        new ManifestPuller<>(
+                fakeRegistryEndpointProperties, "test-image-tag", V21ManifestTemplate.class)
             .handleResponse(mockResponse);
 
     Assert.assertThat(manifestTemplate, CoreMatchers.instanceOf(V21ManifestTemplate.class));
@@ -69,7 +69,8 @@
 
     Mockito.when(mockResponse.getBody()).thenReturn(Blobs.from(v22ManifestFile));
     ManifestTemplate manifestTemplate =
-        new ManifestPuller<>("test-image-tag", V22ManifestTemplate.class)
+        new ManifestPuller<>(
+                fakeRegistryEndpointProperties, "test-image-tag", V22ManifestTemplate.class)
             .handleResponse(mockResponse);
 
     Assert.assertThat(manifestTemplate, CoreMatchers.instanceOf(V22ManifestTemplate.class));
@@ -79,7 +80,7 @@
   public void testHandleResponse_noSchemaVersion() throws IOException {
     Mockito.when(mockResponse.getBody()).thenReturn(Blobs.from("{}", false));
     try {
-      new ManifestPuller<>("test-image-tag", ManifestTemplate.class).handleResponse(mockResponse);
+      testManifestPuller.handleResponse(mockResponse);
       Assert.fail("An empty manifest should throw an error");
 
     } catch (UnknownManifestFormatException ex) {
@@ -92,7 +93,7 @@
     Mockito.when(mockResponse.getBody())
         .thenReturn(Blobs.from("{\"schemaVersion\":\"not valid\"}", false));
     try {
-      new ManifestPuller<>("test-image-tag", ManifestTemplate.class).handleResponse(mockResponse);
+      testManifestPuller.handleResponse(mockResponse);
       Assert.fail("A non-integer schemaVersion should throw an error");
 
     } catch (UnknownManifestFormatException ex) {
@@ -104,7 +105,7 @@
   public void testHandleResponse_unknownSchemaVersion() throws IOException {
     Mockito.when(mockResponse.getBody()).thenReturn(Blobs.from("{\"schemaVersion\":0}", false));
     try {
-      new ManifestPuller<>("test-image-tag", ManifestTemplate.class).handleResponse(mockResponse);
+      testManifestPuller.handleResponse(mockResponse);
       Assert.fail("An unknown manifest schemaVersion should throw an error");
 
     } catch (UnknownManifestFormatException ex) {
@@ -116,25 +117,18 @@
   public void testGetApiRoute() throws MalformedURLException {
     Assert.assertEquals(
         new URL("http://someApiBase/manifests/test-image-tag"),
-        new ManifestPuller<>("test-image-tag", ManifestTemplate.class)
-            .getApiRoute("http://someApiBase"));
+        testManifestPuller.getApiRoute("http://someApiBase"));
   }
 
   @Test
   public void testGetHttpMethod() {
-    Assert.assertEquals(
-        "GET", new ManifestPuller<>("test-image-tag", ManifestTemplate.class).getHttpMethod());
+    Assert.assertEquals("GET", testManifestPuller.getHttpMethod());
   }
 
   @Test
   public void testGetActionDescription() {
     Assert.assertEquals(
         "pull image manifest for someServerUrl/someImageName:test-image-tag",
-<<<<<<< HEAD
-        new ManifestPuller<>("test-image-tag", ManifestTemplate.class)
-            .getActionDescription("someServerUrl", "someImageName"));
-=======
         testManifestPuller.getActionDescription());
->>>>>>> 34cf853d
   }
 }