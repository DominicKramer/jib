# Change Log
All notable changes to this project will be documented in this file.

## [unreleased]

### Added

- Properties for each configuration parameter, allowing any parameter to be set via commandline ([#728](https://github.com/GoogleContainerTools/jib/issues/728))
- `<to><credHelper>` and `<from><credHelper>` can be used to specify a credential helper suffix or a full path to a credential helper executable ([#925](https://github.com/GoogleContainerTools/jib/issues/925))
- `container.user` configuration parameter to configure the user and group to run the container as ([#1029](https://github.com/GoogleContainerTools/jib/issues/1029))
- Preliminary support for building images for WAR projects ([#431](https://github.com/GoogleContainerTools/jib/issues/431))
<<<<<<< HEAD
- Image digest is now written to `build/jib-image.digest` ([#1155](https://github.com/GoogleContainerTools/jib/pull/1155))
=======
- `<extraDirectory>` object with a `<path>` and `<permissions>` field ([#794](https://github.com/GoogleContainerTools/jib/issues/794))
  - `<extraDirectory><path>` configures the extra layer directory (still also configurable via `<extraDirectory>...</extraDirectory>`)
  - `<extraDirectory><permissions>` is a list of `<permission>` objects, each with a `<file>` and `<mode>` field, used to map a file on the container to the file's permission bits (represented as an octal string)
>>>>>>> 75d310fa

### Changed

- Removed deprecated `<jvmFlags>`, `<mainClass>`, `<args>`, and `<format>` in favor of the equivalents under `<container>` ([#461](https://github.com/GoogleContainerTools/jib/issues/461))
- `jib:exportDockerContext` generates different directory layout and `Dockerfile` to enable WAR support ([#1007](https://github.com/GoogleContainerTools/jib/pull/1007))
- File timestamps in the built image are set to 1 second since the epoch (hence 1970-01-01T00:00:01Z) to resolve compatibility with applications on Java 6 or below where the epoch means nonexistent or I/O errors; previously they were set to the epoch ([#1079](https://github.com/GoogleContainerTools/jib/issues/1079))

### Fixed

## 0.9.13

### Fixed

- Adds environment variable configuration to Docker context generator ([#890 (comment)](https://github.com/GoogleContainerTools/jib/issues/890#issuecomment-430227555))

## 0.9.11

### Added

- `<skip>` configuration parameter to skip Jib execution in multi-module projects (also settable via `jib.skip` property) ([#865](https://github.com/GoogleContainerTools/jib/issues/865))
- `<container><environment>` configuration parameter to configure environment variables ([#890](https://github.com/GoogleContainerTools/jib/issues/890))
- `container.appRoot` configuration parameter to configure app root in the image ([#984](https://github.com/GoogleContainerTools/jib/pull/984))
- `<to><tags>` (list) defines additional tags to push to ([#1026](https://github.com/GoogleContainerTools/jib/pull/1026))

### Fixed

- Keep duplicate layers to match container history ([#1017](https://github.com/GoogleContainerTools/jib/pull/1017))

## 0.9.10

### Added

- `<container><labels>` configuration parameter for configuring labels ([#751](https://github.com/GoogleContainerTools/jib/issues/751))
- `<container><entrypoint>` configuration parameter to set the entrypoint ([#579](https://github.com/GoogleContainerTools/jib/issues/579))
- `history` to layer metadata ([#875](https://github.com/GoogleContainerTools/jib/issues/875))
- Propagates working directory from the base image ([#902](https://github.com/GoogleContainerTools/jib/pull/902))

### Fixed

- Corrects permissions for directories in the container filesystem ([#772](https://github.com/GoogleContainerTools/jib/pull/772))

## 0.9.9

### Added

- Passthrough labels from base image ([#750](https://github.com/GoogleContainerTools/jib/pull/750/files))

### Changed

- Reordered classpath in entrypoint to allow dependency patching ([#777](https://github.com/GoogleContainerTools/jib/issues/777))

### Fixed

## 0.9.8

### Added

- `<to><auth>` and `<from><auth>` parameters with `<username>` and `<password>` fields for simple authentication, similar to the Gradle plugin ([#693](https://github.com/GoogleContainerTools/jib/issues/693))
- Can set credentials via commandline using `jib.to.auth.username`, `jib.to.auth.password`, `jib.from.auth.username`, and `jib.from.auth.password` system properties ([#693](https://github.com/GoogleContainerTools/jib/issues/693))
- Docker context generation now includes snapshot dependencies and extra files ([#516](https://github.com/GoogleContainerTools/jib/pull/516/files))
- Disable parallel operation by setting the `jibSerialize` system property to `true` ([#682](https://github.com/GoogleContainerTools/jib/pull/682))

### Changed

- Propagates environment variables from the base image ([#716](https://github.com/GoogleContainerTools/jib/pull/716))
- Skips execution if packaging is `pom` ([#735](https://github.com/GoogleContainerTools/jib/pull/735))
- `allowInsecureRegistries` allows connecting to insecure HTTPS registries (for example, registries using self-signed certificates) ([#733](https://github.com/GoogleContainerTools/jib/pull/733))

### Fixed

- Slow image reference parsing ([#680](https://github.com/GoogleContainerTools/jib/pull/680))
- Building empty layers ([#516](https://github.com/GoogleContainerTools/jib/pull/516/files))
- Duplicate layer entries causing unbounded cache growth ([#721](https://github.com/GoogleContainerTools/jib/issues/721))
- Incorrect authentication error message when target and base registry are the same ([#758](https://github.com/GoogleContainerTools/jib/issues/758))

## 0.9.7

### Added

- Snapshot dependencies are added as their own layer ([#584](https://github.com/GoogleContainerTools/jib/pull/584))
- `jib:buildTar` goal to build an image tarball at `target/jib-image.tar`, which can be loaded into docker using `docker load` ([#514](https://github.com/GoogleContainerTools/jib/issues/514))
- `<container><useCurrentTimestamp>` parameter to set the image creation time to the build time ([#413](https://github.com/GoogleContainerTools/jib/issues/413))
- Authentication over HTTP using the `sendCredentialsOverHttp` system property ([#599](https://github.com/GoogleContainerTools/jib/issues/599))
- HTTP connection and read timeouts for registry interactions configurable with the `jib.httpTimeout` system property ([#656](https://github.com/GoogleContainerTools/jib/pull/656))

### Changed

- Docker context export parameter `-Djib.dockerDir` to `-DjibTargetDir` ([#662](https://github.com/GoogleContainerTools/jib/issues/662))

### Fixed

- Using multi-byte characters in container configuration ([#626](https://github.com/GoogleContainerTools/jib/issues/626))
- For Docker Hub, also tries registry aliases when getting a credential from the Docker config ([#605](https://github.com/GoogleContainerTools/jib/pull/605))
- Decrypting credentials from Maven settings ([#592](https://github.com/GoogleContainerTools/jib/issues/592))

## 0.9.6

### Fixed

- Using a private registry that does token authentication with `allowInsecureRegistries` set to `true` ([#572](https://github.com/GoogleContainerTools/jib/pull/572))

## 0.9.5

### Added

- Incubating feature to build `src/main/jib` as extra layer in image ([#565](https://github.com/GoogleContainerTools/jib/pull/565))

## 0.9.4

### Fixed

- Fixed handling case-insensitive `Basic` authentication method ([#546](https://github.com/GoogleContainerTools/jib/pull/546))
- Fixed regression that broke pulling base images from registries that required token authentication ([#549](https://github.com/GoogleContainerTools/jib/pull/549))

## 0.9.3

### Fixed

- Using Docker config for finding registry credentials (was not ignoring extra fields and handling `https` protocol) ([#524](https://github.com/GoogleContainerTools/jib/pull/524))

## 0.9.2

### Changed

- Minor improvements and issue fixes

## 0.9.1

### Added

- `<container><ports>` parameter to define container's exposed ports (similar to Dockerfile `EXPOSE`) ([#383](https://github.com/GoogleContainerTools/jib/issues/383))
- Can set `allowInsecureRegistries` parameter to `true` to use registries that only support HTTP ([#388](https://github.com/GoogleContainerTools/jib/issues/388)) 

### Changed

- Fetches credentials from inferred credential helper before Docker config ([#401](https://github.com/GoogleContainerTools/jib/issues/401))
- Container creation date set to timestamp 0 ([#341](https://github.com/GoogleContainerTools/jib/issues/341))
- Does not authenticate base image pull unless necessary - reduces build time by about 500ms ([#414](https://github.com/GoogleContainerTools/jib/pull/414))
- `jvmFlags`, `mainClass`, `args`, and `format` are now grouped under `container` configuration object ([#384](https://github.com/GoogleContainerTools/jib/issues/384))

### Fixed

- Using Azure Container Registry now works - define credentials in Maven settings ([#415](https://github.com/GoogleContainerTools/jib/issues/415))
- Supports `access_token` as alias to `token` in registry authentication ([#420](https://github.com/GoogleContainerTools/jib/pull/420))

## 0.9.0

### Added

- Better feedback for build failures ([#197](https://github.com/google/jib/pull/197))
- Warns if specified `mainClass` is not a valid Java class ([#206](https://github.com/google/jib/issues/206))
- Warns if build may not be reproducible ([#245](https://github.com/GoogleContainerTools/jib/pull/245))
- `jib:dockerBuild` maven goal to build straight to Docker daemon ([#266](https://github.com/GoogleContainerTools/jib/pull/266))
- `mainClass` is inferred by searching through class files if configuration is missing ([#278](https://github.com/GoogleContainerTools/jib/pull/278))
- Can now specify target image with `-Dimage` ([#328](https://github.com/GoogleContainerTools/jib/issues/328))
- `args` parameter to define default main args ([#346](https://github.com/GoogleContainerTools/jib/issues/346))

### Changed

- Removed `enableReproducibleBuilds` parameter - application layers will always be reproducible ([#245](https://github.com/GoogleContainerTools/jib/pull/245))
- Changed configuration schema to be more like configuration for `jib-gradle-plugin` - NOT compatible with prior versions of `jib-maven-plugin` ([#212](https://github.com/GoogleContainerTools/jib/issues/212))
- `jib:dockercontext` has been changed to `jib:exportDockerContext` ([#350](https://github.com/GoogleContainerTools/jib/issues/350))

### Fixed

- Directories in resources are added to classes layer ([#318](https://github.com/GoogleContainerTools/jib/issues/318))

## 0.1.7

### Fixed

- Using base images that lack entrypoints ([#284](https://github.com/GoogleContainerTools/jib/pull/284)

## 0.1.6

### Changed

- Base image layers are now cached on a user-level rather than a project level - disable with `useOnlyProjectCache` configuration ([#29](https://github.com/google/jib/issues/29))

### Fixed

- `jib:dockercontext` not building a `Dockerfile` ([#171](https://github.com/google/jib/pull/171))
- Failure to parse Docker config with `HttpHeaders` field ([#175](https://github.com/google/jib/pull/175))

## 0.1.5

### Added

- Export a Docker context (including a Dockerfile) with `jib:dockercontext` ([#49](https://github.com/google/jib/issues/49))

## 0.1.4

### Fixed

- Null tag validation generating NullPointerException ([#125](https://github.com/google/jib/issues/125))
- Build failure on project with no dependencies ([#126](https://github.com/google/jib/issues/126))

## 0.1.3

### Added

- Build and push OCI container image ([#96](https://github.com/google/jib/issues/96))

## 0.1.2

### Added

- Use credentials from Docker config if none can be found otherwise ([#101](https://github.com/google/jib/issues/101))
- Reproducible image building ([#7](https://github.com/google/jib/issues/7))

## 0.1.1

### Added

- Simple example `helloworld` project under `examples/` ([#62](https://github.com/google/jib/pull/62))
- Better error messages when pushing an image manifest ([#63](https://github.com/google/jib/pull/63))
- Validates target image configuration ([#63](https://github.com/google/jib/pull/63))
- Configure multiple credential helpers with `credHelpers` ([#68](https://github.com/google/jib/pull/68))
- Configure registry credentials with Maven settings ([#81](https://github.com/google/jib/pull/81))

### Changed

- Removed configuration `credentialHelperName` ([#68](https://github.com/google/jib/pull/68))

### Fixed

- Build failure on Windows ([#74](https://github.com/google/jib/issues/74))
- Infers common credential helper names (for GCR and ECR) ([#64](https://github.com/google/jib/pull/64))
- Cannot use private base image ([#68](https://github.com/google/jib/pull/68))
- Building applications with no resources ([#73](https://github.com/google/jib/pull/73))
- Pushing to registries like Docker Hub and ACR ([#75](https://github.com/google/jib/issues/75))
- Cannot build with files having long file names (> 100 chars) ([#91](https://github.com/google/jib/issues/91)) <|MERGE_RESOLUTION|>--- conflicted
+++ resolved
@@ -9,13 +9,10 @@
 - `<to><credHelper>` and `<from><credHelper>` can be used to specify a credential helper suffix or a full path to a credential helper executable ([#925](https://github.com/GoogleContainerTools/jib/issues/925))
 - `container.user` configuration parameter to configure the user and group to run the container as ([#1029](https://github.com/GoogleContainerTools/jib/issues/1029))
 - Preliminary support for building images for WAR projects ([#431](https://github.com/GoogleContainerTools/jib/issues/431))
-<<<<<<< HEAD
-- Image digest is now written to `build/jib-image.digest` ([#1155](https://github.com/GoogleContainerTools/jib/pull/1155))
-=======
 - `<extraDirectory>` object with a `<path>` and `<permissions>` field ([#794](https://github.com/GoogleContainerTools/jib/issues/794))
   - `<extraDirectory><path>` configures the extra layer directory (still also configurable via `<extraDirectory>...</extraDirectory>`)
   - `<extraDirectory><permissions>` is a list of `<permission>` objects, each with a `<file>` and `<mode>` field, used to map a file on the container to the file's permission bits (represented as an octal string)
->>>>>>> 75d310fa
+- Image digest is now written to `build/jib-image.digest` ([#1155](https://github.com/GoogleContainerTools/jib/pull/1155))
 
 ### Changed
 
