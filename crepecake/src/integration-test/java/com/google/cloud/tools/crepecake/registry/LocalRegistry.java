--- conflicted
+++ resolved
@@ -41,10 +41,6 @@
 
   /** Starts the local registry. */
   @Override
-<<<<<<< HEAD
-  protected void before() throws IOException, InterruptedException {
-    runCommand("docker run -d -p " + port + ":5000 --restart=always --name registry registry:2");
-=======
   protected void before() throws Throwable {
     // Runs the Docker registry.
     runCommand(
@@ -62,38 +58,27 @@
 
     // Pushes 'busybox' to our local registry.
     runCommand("docker push localhost:" + port + "/busybox");
->>>>>>> edfadd26
   }
 
   /** Stops the local registry. */
   @Override
   protected void after() {
     try {
-<<<<<<< HEAD
-      runCommand("docker stop registry");
-      runCommand("docker rm -v registry");
-=======
       // Stops the registry.
       runCommand("docker stop " + containerName);
 
       // Removes the container.
       runCommand("docker rm -v " + containerName);
->>>>>>> edfadd26
 
     } catch (InterruptedException | IOException ex) {
       throw new RuntimeException("Could not stop local registry fully: " + containerName, ex);
     }
   }
 
-<<<<<<< HEAD
+  /** Runs a command with naive tokenization by whitespace. */
   private void runCommand(String command) throws IOException, InterruptedException {
-    if (Runtime.getRuntime().exec(command).waitFor() != 0) {
+    if (new ProcessBuilder(command.split(" ")).start().waitFor() != 0) {
       throw new IOException("Command '" + command + "' failed");
     }
-=======
-  /** Runs a command with naive tokenization by whitespace. */
-  private void runCommand(String command) throws IOException, InterruptedException {
-    new ProcessBuilder(command.split(" ")).start().waitFor();
->>>>>>> edfadd26
   }
 }