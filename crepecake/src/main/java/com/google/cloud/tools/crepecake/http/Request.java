/*
 * Copyright 2017 Google Inc.
 *
 * Licensed under the Apache License, Version 2.0 (the "License"); you may not
 * use this file except in compliance with the License. You may obtain a copy of
 * the License at
 *
 *      http://www.apache.org/licenses/LICENSE-2.0
 *
 * Unless required by applicable law or agreed to in writing, software
 * distributed under the License is distributed on an "AS IS" BASIS, WITHOUT
 * WARRANTIES OR CONDITIONS OF ANY KIND, either express or implied. See the
 * License for the specific language governing permissions and limitations under
 * the License.
 */

package com.google.cloud.tools.crepecake.http;

import com.google.api.client.http.HttpHeaders;
import com.google.cloud.tools.crepecake.blob.Blob;
import javax.annotation.Nullable;

/** Holds an HTTP request. */
public class Request {

  /** The HTTP request headers. */
  private final HttpHeaders headers;

  /** The HTTP request body. */
  @Nullable private BlobHttpContent body;

<<<<<<< HEAD
  HttpHeaders getHeaders() {
    return headers;
  }

  @Nullable
  BlobHttpContent getHttpContent() {
    return body;
=======
  public static class Builder {

    private final HttpHeaders headers = new HttpHeaders().setAccept("*/*");
    @Nullable private BlobHttpContent body;

    public Request build() {
      return new Request(this);
    }

    /** Sets the {@code Authorization} header. */
    public Builder setAuthorization(Authorization authorization) {
      headers.setAuthorization(authorization.toString());
      return this;
    }

    /** Sets the {@code Content-Type} header. */
    public Builder setContentType(String contentType) {
      headers.setContentType(contentType);
      return this;
    }

    public Builder setBody(Blob body) {
      this.body = new BlobHttpContent(body);
      return this;
    }
  }

  public static Builder builder() {
    return new Builder();
>>>>>>> 0f49ec98
  }

  private Request(Builder builder) {
    this.headers = builder.headers;
    this.body = builder.body;
  }

  HttpHeaders getHeaders() {
    return headers;
  }

  @Nullable
  BlobHttpContent getHttpContent() {
    return body;
  }
}<|MERGE_RESOLUTION|>--- conflicted
+++ resolved
@@ -29,15 +29,6 @@
   /** The HTTP request body. */
   @Nullable private BlobHttpContent body;
 
-<<<<<<< HEAD
-  HttpHeaders getHeaders() {
-    return headers;
-  }
-
-  @Nullable
-  BlobHttpContent getHttpContent() {
-    return body;
-=======
   public static class Builder {
 
     private final HttpHeaders headers = new HttpHeaders().setAccept("*/*");
@@ -67,7 +58,6 @@
 
   public static Builder builder() {
     return new Builder();
->>>>>>> 0f49ec98
   }
 
   private Request(Builder builder) {
