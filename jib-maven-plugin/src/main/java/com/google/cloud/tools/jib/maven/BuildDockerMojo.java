/*
 * Copyright 2018 Google LLC.
 *
 * Licensed under the Apache License, Version 2.0 (the "License"); you may not
 * use this file except in compliance with the License. You may obtain a copy of
 * the License at
 *
 *      http://www.apache.org/licenses/LICENSE-2.0
 *
 * Unless required by applicable law or agreed to in writing, software
 * distributed under the License is distributed on an "AS IS" BASIS, WITHOUT
 * WARRANTIES OR CONDITIONS OF ANY KIND, either express or implied. See the
 * License for the specific language governing permissions and limitations under
 * the License.
 */

package com.google.cloud.tools.jib.maven;

import com.google.cloud.tools.jib.api.Containerizer;
import com.google.cloud.tools.jib.api.DockerDaemonImage;
import com.google.cloud.tools.jib.api.JibContainerBuilder;
import com.google.cloud.tools.jib.configuration.CacheDirectoryCreationException;
import com.google.cloud.tools.jib.docker.DockerClient;
import com.google.cloud.tools.jib.event.DefaultEventDispatcher;
import com.google.cloud.tools.jib.event.EventDispatcher;
import com.google.cloud.tools.jib.filesystem.AbsoluteUnixPath;
import com.google.cloud.tools.jib.image.ImageReference;
import com.google.cloud.tools.jib.image.InvalidImageReferenceException;
import com.google.cloud.tools.jib.plugins.common.BuildStepsExecutionException;
import com.google.cloud.tools.jib.plugins.common.BuildStepsRunner;
import com.google.cloud.tools.jib.plugins.common.ConfigurationPropertyValidator;
import com.google.cloud.tools.jib.plugins.common.HelpfulSuggestions;
import com.google.common.annotations.VisibleForTesting;
import java.io.IOException;
import java.nio.file.Path;
import java.nio.file.Paths;
import org.apache.maven.plugin.MojoExecutionException;
import org.apache.maven.plugins.annotations.Mojo;
import org.apache.maven.plugins.annotations.ResolutionScope;

/** Builds a container image and exports to the default Docker daemon. */
@Mojo(
    name = BuildDockerMojo.GOAL_NAME,
    requiresDependencyResolution = ResolutionScope.RUNTIME_PLUS_SYSTEM)
public class BuildDockerMojo extends JibPluginConfiguration {

  @VisibleForTesting static final String GOAL_NAME = "dockerBuild";

  private static final String HELPFUL_SUGGESTIONS_PREFIX = "Build to Docker daemon failed";

  private static final DockerClient DOCKER_CLIENT = DockerClient.newClient();

  @Override
  public void execute() throws MojoExecutionException {
    if (isSkipped()) {
      getLog().info("Skipping containerization because jib-maven-plugin: skip = true");
      return;
    }
    if ("pom".equals(getProject().getPackaging())) {
      getLog().info("Skipping containerization because packaging is 'pom'...");
      return;
    }

    if (!DOCKER_CLIENT.isDockerInstalled()) {
      throw new MojoExecutionException(
          HelpfulSuggestions.forDockerNotInstalled(HELPFUL_SUGGESTIONS_PREFIX));
    }

    AbsoluteUnixPath appRoot = PluginConfigurationProcessor.getAppRootChecked(this);
    MavenProjectProperties mavenProjectProperties =
<<<<<<< HEAD
        MavenProjectProperties.getForProject(getProject(), getLog(), getExtraDirectory(), appRoot);
    Path buildOutput = Paths.get(getProject().getBuild().getDirectory());
=======
        MavenProjectProperties.getForProject(
            getProject(),
            getLog(),
            PluginConfigurationProcessor.getExtraDirectoryPath(this),
            PluginConfigurationProcessor.convertPermissionsList(getExtraDirectoryPermissions()),
            appRoot);
>>>>>>> 75d310fa

    try {
      MavenHelpfulSuggestionsBuilder mavenHelpfulSuggestionsBuilder =
          new MavenHelpfulSuggestionsBuilder(HELPFUL_SUGGESTIONS_PREFIX, this);

      EventDispatcher eventDispatcher =
          new DefaultEventDispatcher(mavenProjectProperties.getEventHandlers());
      ImageReference targetImageReference =
          ConfigurationPropertyValidator.getGeneratedTargetDockerTag(
              getTargetImage(),
              eventDispatcher,
              getProject().getName(),
              getProject().getVersion(),
              mavenHelpfulSuggestionsBuilder.build());
      DockerDaemonImage targetImage = DockerDaemonImage.named(targetImageReference);

      PluginConfigurationProcessor pluginConfigurationProcessor =
          PluginConfigurationProcessor.processCommonConfiguration(
              getLog(), this, mavenProjectProperties);

      JibContainerBuilder jibContainerBuilder =
          pluginConfigurationProcessor.getJibContainerBuilder();
      Containerizer containerizer = Containerizer.to(targetImage);
      PluginConfigurationProcessor.configureContainerizer(
          containerizer, this, mavenProjectProperties);

      HelpfulSuggestions helpfulSuggestions =
          mavenHelpfulSuggestionsBuilder
              .setBaseImageReference(pluginConfigurationProcessor.getBaseImageReference())
              .setBaseImageHasConfiguredCredentials(
                  pluginConfigurationProcessor.isBaseImageCredentialPresent())
              .setTargetImageReference(targetImageReference)
              .build();

      BuildStepsRunner.forBuildToDockerDaemon(targetImageReference, getTargetImageAdditionalTags())
          .writeImageDigest(buildOutput.resolve("jib-image.digest"))
          .build(
              jibContainerBuilder,
              containerizer,
              eventDispatcher,
              mavenProjectProperties.getJavaLayerConfigurations().getLayerConfigurations(),
              helpfulSuggestions);
      getLog().info("");

    } catch (InvalidImageReferenceException | IOException | CacheDirectoryCreationException ex) {
      throw new MojoExecutionException(ex.getMessage(), ex);

    } catch (BuildStepsExecutionException ex) {
      throw new MojoExecutionException(ex.getMessage(), ex.getCause());
    }
  }
}<|MERGE_RESOLUTION|>--- conflicted
+++ resolved
@@ -68,17 +68,13 @@
 
     AbsoluteUnixPath appRoot = PluginConfigurationProcessor.getAppRootChecked(this);
     MavenProjectProperties mavenProjectProperties =
-<<<<<<< HEAD
-        MavenProjectProperties.getForProject(getProject(), getLog(), getExtraDirectory(), appRoot);
-    Path buildOutput = Paths.get(getProject().getBuild().getDirectory());
-=======
         MavenProjectProperties.getForProject(
             getProject(),
             getLog(),
             PluginConfigurationProcessor.getExtraDirectoryPath(this),
             PluginConfigurationProcessor.convertPermissionsList(getExtraDirectoryPermissions()),
             appRoot);
->>>>>>> 75d310fa
+    Path buildOutput = Paths.get(getProject().getBuild().getDirectory());
 
     try {
       MavenHelpfulSuggestionsBuilder mavenHelpfulSuggestionsBuilder =
