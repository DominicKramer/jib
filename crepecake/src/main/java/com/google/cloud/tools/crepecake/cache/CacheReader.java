--- conflicted
+++ resolved
@@ -34,13 +34,8 @@
             cacheMetadata.filterLayers().byType(layerType).bySourceFiles(sourceFiles).filter();
 
         // Finds the newest cached layer for the layer type.
-<<<<<<< HEAD
-        long newestLastModifiedTime = 0;
+        FileTime newestLastModifiedTime = FileTime.from(Instant.MIN);
         Path newestLayerFile = null;
-=======
-        FileTime newestLastModifiedTime = FileTime.from(Instant.MIN);
-        File newestLayerFile = null;
->>>>>>> d525f071
         for (CachedLayerWithMetadata cachedLayer : cachedLayers) {
           FileTime cachedLayerLastModifiedTime = cachedLayer.getMetadata().getLastModifiedTime();
           if (cachedLayerLastModifiedTime.compareTo(newestLastModifiedTime) <= 0) {
