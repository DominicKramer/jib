/*
 * Copyright 2018 Google Inc.
 *
 * Licensed under the Apache License, Version 2.0 (the "License"); you may not
 * use this file except in compliance with the License. You may obtain a copy of
 * the License at
 *
 *      http://www.apache.org/licenses/LICENSE-2.0
 *
 * Unless required by applicable law or agreed to in writing, software
 * distributed under the License is distributed on an "AS IS" BASIS, WITHOUT
 * WARRANTIES OR CONDITIONS OF ANY KIND, either express or implied. See the
 * License for the specific language governing permissions and limitations under
 * the License.
 */

package com.google.cloud.tools.crepecake.registry;

import com.fasterxml.jackson.databind.ObjectMapper;
import com.fasterxml.jackson.databind.node.ObjectNode;
import com.google.api.client.http.HttpMethods;
import com.google.cloud.tools.crepecake.blob.Blobs;
import com.google.cloud.tools.crepecake.http.Request;
import com.google.cloud.tools.crepecake.http.Response;
import com.google.cloud.tools.crepecake.image.json.ManifestTemplate;
import com.google.cloud.tools.crepecake.image.json.UnknownManifestFormatException;
import com.google.cloud.tools.crepecake.image.json.V21ManifestTemplate;
import com.google.cloud.tools.crepecake.image.json.V22ManifestTemplate;
import com.google.cloud.tools.crepecake.json.JsonTemplateMapper;
import java.io.IOException;
import java.net.MalformedURLException;
import java.net.URL;

/** Pulls an image's manifest. */
class ManifestPuller<T extends ManifestTemplate> implements RegistryEndpointProvider<T> {

  private final RegistryEndpointProperties registryEndpointProperties;
  private final String imageTag;
  private final Class<T> manifestTemplateClass;

  ManifestPuller(
      RegistryEndpointProperties registryEndpointProperties,
      String imageTag,
      Class<T> manifestTemplateClass) {
    this.registryEndpointProperties = registryEndpointProperties;
    this.imageTag = imageTag;
    this.manifestTemplateClass = manifestTemplateClass;
  }

  @Override
  public void buildRequest(Request.Builder builder) {
    if (manifestTemplateClass.equals(V21ManifestTemplate.class)) {
      builder.setAccept(V21ManifestTemplate.MEDIA_TYPE);
    } else if (manifestTemplateClass.equals(V22ManifestTemplate.class)) {
      builder.setAccept(V22ManifestTemplate.MEDIA_TYPE);
    } else {
      builder.setAccept(V22ManifestTemplate.MEDIA_TYPE + ", " + V21ManifestTemplate.MEDIA_TYPE);
    }
  }

  /** Parses the response body into a {@link ManifestTemplate}. */
  @Override
  public T handleResponse(Response response) throws IOException, UnknownManifestFormatException {
    return getManifestTemplateFromJson(Blobs.writeToString(response.getBody()));
  }

  @Override
  public URL getApiRoute(String apiRouteBase) throws MalformedURLException {
    return new URL(
        apiRouteBase + registryEndpointProperties.getImageName() + "/manifests/" + imageTag);
  }

  @Override
  public String getHttpMethod() {
    return HttpMethods.GET;
  }

<<<<<<< HEAD
=======
  @Override
>>>>>>> 5baa74ad
  public String getActionDescription() {
    return "pull image manifest for "
        + registryEndpointProperties.getServerUrl()
        + "/"
        + registryEndpointProperties.getImageName()
        + ":"
        + imageTag;
  }

  /**
   * Instantiates a {@link ManifestTemplate} from a JSON string. This checks the {@code
   * schemaVersion} field of the JSON to determine which manifest version to use.
   */
  private T getManifestTemplateFromJson(String jsonString)
      throws IOException, UnknownManifestFormatException {
    ObjectNode node = new ObjectMapper().readValue(jsonString, ObjectNode.class);
    if (!node.has("schemaVersion")) {
      throw new UnknownManifestFormatException("Cannot find field 'schemaVersion' in manifest");
    }

    if (!manifestTemplateClass.equals(ManifestTemplate.class)) {
      return JsonTemplateMapper.readJson(jsonString, manifestTemplateClass);
    }

    int schemaVersion = node.get("schemaVersion").asInt(-1);
    switch (schemaVersion) {
      case 1:
        return manifestTemplateClass.cast(
            JsonTemplateMapper.readJson(jsonString, V21ManifestTemplate.class));

      case 2:
        return manifestTemplateClass.cast(
            JsonTemplateMapper.readJson(jsonString, V22ManifestTemplate.class));

      case -1:
        throw new UnknownManifestFormatException("`schemaVersion` field is not an integer");

      default:
        throw new UnknownManifestFormatException(
            "Unknown schemaVersion: " + schemaVersion + " - only 1 and 2 are supported");
    }
  }
}<|MERGE_RESOLUTION|>--- conflicted
+++ resolved
@@ -1,5 +1,5 @@
 /*
- * Copyright 2018 Google Inc.
+ * Copyright 2017 Google Inc.
  *
  * Licensed under the Apache License, Version 2.0 (the "License"); you may not
  * use this file except in compliance with the License. You may obtain a copy of
@@ -75,10 +75,7 @@
     return HttpMethods.GET;
   }
 
-<<<<<<< HEAD
-=======
   @Override
->>>>>>> 5baa74ad
   public String getActionDescription() {
     return "pull image manifest for "
         + registryEndpointProperties.getServerUrl()
